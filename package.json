{
  "dependencies": {
<<<<<<< HEAD
    "@ethersproject/experimental": "^5.4.0",
=======
    "@ethersproject/hardware-wallets": "^5.4.0",
>>>>>>> 09ea13c9
    "@nomiclabs/hardhat-ethers": "^2.0.2",
    "@nomiclabs/hardhat-waffle": "^2.0.1",
    "chai": "^4.3.4",
    "dotenv": "^10.0.0",
    "ethereum-waffle": "^3.4.0",
    "ethers": "^5.4.0",
    "hardhat": "^2.4.1",
    "hardhat-contract-sizer": "^2.0.3",
    "prettier": "^2.3.2",
    "prettier-plugin-solidity": "^1.0.0-beta.13",
<<<<<<< HEAD
    "truffle-assertions": "^0.9.2",
    "ts-node": "^10.0.0",
    "typescript": "^4.3.4",
    "winston": "^3.3.3"
  },
  "devDependencies": {
    "chalk": "^4.1.1",
    "moment": "^2.29.1"
=======
    "truffle-assertions": "^0.9.2"
>>>>>>> 09ea13c9
  }
}<|MERGE_RESOLUTION|>--- conflicted
+++ resolved
@@ -1,10 +1,6 @@
 {
   "dependencies": {
-<<<<<<< HEAD
-    "@ethersproject/experimental": "^5.4.0",
-=======
     "@ethersproject/hardware-wallets": "^5.4.0",
->>>>>>> 09ea13c9
     "@nomiclabs/hardhat-ethers": "^2.0.2",
     "@nomiclabs/hardhat-waffle": "^2.0.1",
     "chai": "^4.3.4",
@@ -15,7 +11,6 @@
     "hardhat-contract-sizer": "^2.0.3",
     "prettier": "^2.3.2",
     "prettier-plugin-solidity": "^1.0.0-beta.13",
-<<<<<<< HEAD
     "truffle-assertions": "^0.9.2",
     "ts-node": "^10.0.0",
     "typescript": "^4.3.4",
@@ -23,9 +18,7 @@
   },
   "devDependencies": {
     "chalk": "^4.1.1",
-    "moment": "^2.29.1"
-=======
+    "moment": "^2.29.1",
     "truffle-assertions": "^0.9.2"
->>>>>>> 09ea13c9
   }
 }